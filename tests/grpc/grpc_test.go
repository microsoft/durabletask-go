package tests_grpc

import (
	"context"
	"errors"
	"fmt"
	"log"
	"net"
	"os"
	"testing"
	"time"

	"github.com/microsoft/durabletask-go/api"
	"github.com/microsoft/durabletask-go/backend"
	"github.com/microsoft/durabletask-go/backend/sqlite"
	"github.com/microsoft/durabletask-go/client"
	"github.com/microsoft/durabletask-go/internal/protos"
	"github.com/microsoft/durabletask-go/task"
	"github.com/stretchr/testify/assert"
	"github.com/stretchr/testify/require"
	"google.golang.org/grpc"
	"google.golang.org/grpc/credentials/insecure"
)

var (
	grpcClient *client.TaskHubGrpcClient
	ctx        = context.Background()
)

// TestMain is the entry point for the test suite. We use this to set up a gRPC server and client instance
// which are used by all tests in the suite.
func TestMain(m *testing.M) {
	sqliteOptions := sqlite.NewSqliteOptions("")
	logger := backend.DefaultLogger()
	be := sqlite.NewSqliteBackend(sqliteOptions, logger)
	grpcServer := grpc.NewServer()
	grpcExecutor, registerFn := backend.NewGrpcExecutor(be, logger)
	registerFn(grpcServer)
	orchestrationWorker := backend.NewOrchestrationWorker(be, grpcExecutor, logger)
	activityWorker := backend.NewActivityTaskWorker(be, grpcExecutor, logger)
	taskHubWorker := backend.NewTaskHubWorker(be, orchestrationWorker, activityWorker, logger)
	if err := taskHubWorker.Start(ctx); err != nil {
		log.Fatalf("failed to start worker: %v", err)
	}

	lis, err := net.Listen("tcp", ":0")
	if err != nil {
		log.Fatalf("failed to listen: %v", err)
	}

	go func() {
		if err := grpcServer.Serve(lis); err != nil {
			log.Fatalf("failed to serve: %v", err)
		}
		fmt.Printf("server listening at %v\n", lis.Addr())
	}()

	time.Sleep(1 * time.Second)

	conn, err := grpc.Dial(lis.Addr().String(), grpc.WithTransportCredentials(insecure.NewCredentials()))
	if err != nil {
		log.Fatalf("failed to connect to gRPC server: %v", err)
	}
	defer conn.Close()
	grpcClient = client.NewTaskHubGrpcClient(conn, logger)

	// Run the test exitCode
	exitCode := m.Run()

	timeoutCtx, cancel := context.WithTimeout(ctx, 5*time.Second)
	defer cancel()
	if err := taskHubWorker.Shutdown(timeoutCtx); err != nil {
		log.Fatalf("failed to shutdown worker: %v", err)
	}
	grpcServer.Stop()
	os.Exit(exitCode)
}

func startGrpcListener(t *testing.T, r *task.TaskRegistry) context.CancelFunc {
	cancelCtx, cancel := context.WithCancel(ctx)
	require.NoError(t, grpcClient.StartWorkItemListener(cancelCtx, r))
	return cancel
}

func Test_Grpc_HelloOrchestration(t *testing.T) {
	r := task.NewTaskRegistry()
	r.AddOrchestratorN("SingleActivity", func(ctx *task.OrchestrationContext) (any, error) {
		var input string
		if err := ctx.GetInput(&input); err != nil {
			return nil, err
		}
		var output string
		err := ctx.CallActivity("SayHello", task.WithActivityInput(input)).Await(&output)
		return output, err
	})
	r.AddActivityN("SayHello", func(ctx task.ActivityContext) (any, error) {
		var name string
		if err := ctx.GetInput(&name); err != nil {
			return nil, err
		}
		return fmt.Sprintf("Hello, %s!", name), nil
	})

	cancelListener := startGrpcListener(t, r)
	defer cancelListener()

	id, err := grpcClient.ScheduleNewOrchestration(ctx, "SingleActivity", api.WithInput("世界"))
	require.NoError(t, err)
	timeoutCtx, cancelTimeout := context.WithTimeout(ctx, 30*time.Second)
	defer cancelTimeout()
	metadata, err := grpcClient.WaitForOrchestrationCompletion(timeoutCtx, id, api.WithFetchPayloads(true))
	require.NoError(t, err)
	assert.Equal(t, true, metadata.IsComplete())
	assert.Equal(t, `"Hello, 世界!"`, metadata.SerializedOutput)
	time.Sleep(1 * time.Second)
}

func Test_Grpc_SuspendResume(t *testing.T) {
	const eventCount = 10

	r := task.NewTaskRegistry()
	r.AddOrchestratorN("SuspendResumeOrchestration", func(ctx *task.OrchestrationContext) (any, error) {
		for i := 0; i < eventCount; i++ {
			var value int
			ctx.WaitForSingleEvent("MyEvent", 5*time.Second).Await(&value)
			if value != i {
				return false, errors.New("Unexpected value")
			}
		}
		return true, nil
	})

	cancelListener := startGrpcListener(t, r)
	defer cancelListener()

	// Run the orchestration, which will block waiting for external events
	id, err := grpcClient.ScheduleNewOrchestration(ctx, "SuspendResumeOrchestration", api.WithInput(0))
	require.NoError(t, err)

	// Suspend the orchestration
	require.NoError(t, grpcClient.SuspendOrchestration(ctx, id, ""))

	// Raise a bunch of events to the orchestration (they should get buffered but not consumed)
	for i := 0; i < eventCount; i++ {
		opts := api.WithEventPayload(i)
		require.NoError(t, grpcClient.RaiseEvent(ctx, id, "MyEvent", opts))
	}

	// Make sure the orchestration *doesn't* complete
	timeoutCtx, cancelWait := context.WithTimeout(ctx, 3*time.Second)
	defer cancelWait()
	_, err = grpcClient.WaitForOrchestrationCompletion(timeoutCtx, id)
	require.ErrorIs(t, err, timeoutCtx.Err())

	var metadata *api.OrchestrationMetadata
	metadata, err = grpcClient.FetchOrchestrationMetadata(ctx, id)
	require.NoError(t, err)
	require.True(t, metadata.IsRunning())
	require.Equal(t, protos.OrchestrationStatus_ORCHESTRATION_STATUS_SUSPENDED, metadata.RuntimeStatus)

	// Resume the orchestration and wait for it to complete
	require.NoError(t, grpcClient.ResumeOrchestration(ctx, id, ""))
	timeoutCtx, cancelWait = context.WithTimeout(ctx, 3*time.Second)
	defer cancelWait()
	_, err = grpcClient.WaitForOrchestrationCompletion(timeoutCtx, id)
	require.NoError(t, err)
	time.Sleep(1 * time.Second)
<<<<<<< HEAD
=======
}

func Test_Grpc_Terminate_Recursive(t *testing.T) {
	delayTime := 4 * time.Second
	executedActivity := false
	r := task.NewTaskRegistry()
	r.AddOrchestratorN("Root", func(ctx *task.OrchestrationContext) (any, error) {
		tasks := []task.Task{}
		for i := 0; i < 5; i++ {
			task := ctx.CallSubOrchestrator("L1")
			tasks = append(tasks, task)
		}
		for _, task := range tasks {
			task.Await(nil)
		}
		return nil, nil
	})
	r.AddOrchestratorN("L1", func(ctx *task.OrchestrationContext) (any, error) {
		ctx.CallSubOrchestrator("L2").Await(nil)
		return nil, nil
	})
	r.AddOrchestratorN("L2", func(ctx *task.OrchestrationContext) (any, error) {
		ctx.CreateTimer(delayTime).Await(nil)
		ctx.CallActivity("Fail").Await(nil)
		return nil, nil
	})
	r.AddActivityN("Fail", func(ctx task.ActivityContext) (any, error) {
		executedActivity = true
		return nil, errors.New("Failed: Should not have executed the activity")
	})

	cancelListener := startGrpcListener(t, r)
	defer cancelListener()

	// Test terminating with and without recursion
	for _, recurse := range []bool{true, false} {
		t.Run(fmt.Sprintf("Recurse = %v", recurse), func(t *testing.T) {
			// Run the orchestration, which will block waiting for external events
			id, err := grpcClient.ScheduleNewOrchestration(ctx, "Root")
			require.NoError(t, err)

			// Wait long enough to ensure all orchestrations have started (but not longer than the timer delay)
			time.Sleep(2 * time.Second)

			// Terminate the root orchestration and mark whether a recursive termination
			output := fmt.Sprintf("Recursive termination = %v", recurse)
			opts := []api.TerminateOptions{api.WithOutput(output), api.WithRecursive(recurse)}
			require.NoError(t, grpcClient.TerminateOrchestration(ctx, id, opts...))

			// Wait for the root orchestration to complete and verify its terminated status
			metadata, err := grpcClient.WaitForOrchestrationCompletion(ctx, id)
			require.NoError(t, err)
			require.Equal(t, protos.OrchestrationStatus_ORCHESTRATION_STATUS_TERMINATED, metadata.RuntimeStatus)
			require.Equal(t, fmt.Sprintf("\"%s\"", output), metadata.SerializedOutput)

			// Wait longer to ensure that none of the sub-orchestrations continued to the next step
			// of executing the activity function.
			time.Sleep(delayTime)
			assert.NotEqual(t, recurse, executedActivity)
		})
	}
}

func Test_Grpc_ReuseInstanceIDSkip(t *testing.T) {
	delayTime := 2 * time.Second
	r := task.NewTaskRegistry()
	r.AddOrchestratorN("SingleActivity", func(ctx *task.OrchestrationContext) (any, error) {
		var input string
		if err := ctx.GetInput(&input); err != nil {
			return nil, err
		}
		var output string
		ctx.CreateTimer(delayTime).Await(nil)
		err := ctx.CallActivity("SayHello", task.WithActivityInput(input)).Await(&output)
		return output, err
	})
	r.AddActivityN("SayHello", func(ctx task.ActivityContext) (any, error) {
		var name string
		if err := ctx.GetInput(&name); err != nil {
			return nil, err
		}
		return fmt.Sprintf("Hello, %s!", name), nil
	})

	cancelListener := startGrpcListener(t, r)
	defer cancelListener()
	instanceID := api.InstanceID("SKIP_IF_RUNNING_OR_COMPLETED")
	reuseIdPolicy := &protos.OrchestrationIdReusePolicy{
		Action: protos.CreateOrchestrationAction_IGNORE,
		OperationStatus: []protos.OrchestrationStatus{
			protos.OrchestrationStatus_ORCHESTRATION_STATUS_RUNNING,
			protos.OrchestrationStatus_ORCHESTRATION_STATUS_COMPLETED,
			protos.OrchestrationStatus_ORCHESTRATION_STATUS_PENDING,
		},
	}

	id, err := grpcClient.ScheduleNewOrchestration(ctx, "SingleActivity", api.WithInput("世界"), api.WithInstanceID(instanceID))
	require.NoError(t, err)
	// wait orchestration to start
	grpcClient.WaitForOrchestrationStart(ctx, id)
	pivotTime := time.Now()
	// schedule again, it should ignore creating the new orchestration
	id, err = grpcClient.ScheduleNewOrchestration(ctx, "SingleActivity", api.WithInput("World"), api.WithInstanceID(id), api.WithOrchestrationIdReusePolicy(reuseIdPolicy))
	require.NoError(t, err)
	timeoutCtx, cancelTimeout := context.WithTimeout(ctx, 30*time.Second)
	defer cancelTimeout()
	metadata, err := grpcClient.WaitForOrchestrationCompletion(timeoutCtx, id, api.WithFetchPayloads(true))
	require.NoError(t, err)
	assert.Equal(t, true, metadata.IsComplete())
	// the first orchestration should complete as the second one is ignored
	assert.Equal(t, `"Hello, 世界!"`, metadata.SerializedOutput)
	// assert the orchestration created timestamp
	assert.True(t, pivotTime.After(metadata.CreatedAt))
}

func Test_Grpc_ReuseInstanceIDTerminate(t *testing.T) {
	delayTime := 2 * time.Second
	r := task.NewTaskRegistry()
	r.AddOrchestratorN("SingleActivity", func(ctx *task.OrchestrationContext) (any, error) {
		var input string
		if err := ctx.GetInput(&input); err != nil {
			return nil, err
		}
		var output string
		ctx.CreateTimer(delayTime).Await(nil)
		err := ctx.CallActivity("SayHello", task.WithActivityInput(input)).Await(&output)
		return output, err
	})
	r.AddActivityN("SayHello", func(ctx task.ActivityContext) (any, error) {
		var name string
		if err := ctx.GetInput(&name); err != nil {
			return nil, err
		}
		return fmt.Sprintf("Hello, %s!", name), nil
	})

	cancelListener := startGrpcListener(t, r)
	defer cancelListener()
	instanceID := api.InstanceID("TERMINATE_IF_RUNNING_OR_COMPLETED")
	reuseIdPolicy := &protos.OrchestrationIdReusePolicy{
		Action: protos.CreateOrchestrationAction_TERMINATE,
		OperationStatus: []protos.OrchestrationStatus{
			protos.OrchestrationStatus_ORCHESTRATION_STATUS_RUNNING,
			protos.OrchestrationStatus_ORCHESTRATION_STATUS_COMPLETED,
			protos.OrchestrationStatus_ORCHESTRATION_STATUS_PENDING,
		},
	}

	id, err := grpcClient.ScheduleNewOrchestration(ctx, "SingleActivity", api.WithInput("世界"), api.WithInstanceID(instanceID))
	require.NoError(t, err)
	// wait orchestration to start
	grpcClient.WaitForOrchestrationStart(ctx, id)
	pivotTime := time.Now()
	// schedule again, it should terminate the first orchestration and start a new one
	id, err = grpcClient.ScheduleNewOrchestration(ctx, "SingleActivity", api.WithInput("World"), api.WithInstanceID(id), api.WithOrchestrationIdReusePolicy(reuseIdPolicy))
	require.NoError(t, err)
	timeoutCtx, cancelTimeout := context.WithTimeout(ctx, 30*time.Second)
	defer cancelTimeout()
	metadata, err := grpcClient.WaitForOrchestrationCompletion(timeoutCtx, id, api.WithFetchPayloads(true))
	require.NoError(t, err)
	assert.Equal(t, true, metadata.IsComplete())
	// the second orchestration should complete.
	assert.Equal(t, `"Hello, World!"`, metadata.SerializedOutput)
	// assert the orchestration created timestamp
	assert.True(t, pivotTime.Before(metadata.CreatedAt))
}

func Test_Grpc_ReuseInstanceIDThrow(t *testing.T) {
	delayTime := 4 * time.Second
	r := task.NewTaskRegistry()
	r.AddOrchestratorN("SingleActivity", func(ctx *task.OrchestrationContext) (any, error) {
		var input string
		if err := ctx.GetInput(&input); err != nil {
			return nil, err
		}
		var output string
		ctx.CreateTimer(delayTime).Await(nil)
		err := ctx.CallActivity("SayHello", task.WithActivityInput(input)).Await(&output)
		return output, err
	})
	r.AddActivityN("SayHello", func(ctx task.ActivityContext) (any, error) {
		var name string
		if err := ctx.GetInput(&name); err != nil {
			return nil, err
		}
		return fmt.Sprintf("Hello, %s!", name), nil
	})

	cancelListener := startGrpcListener(t, r)
	defer cancelListener()
	instanceID := api.InstanceID("THROW_IF_RUNNING_OR_COMPLETED")

	id, err := grpcClient.ScheduleNewOrchestration(ctx, "SingleActivity", api.WithInput("世界"), api.WithInstanceID(instanceID))
	require.NoError(t, err)
	id, err = grpcClient.ScheduleNewOrchestration(ctx, "SingleActivity", api.WithInput("World"), api.WithInstanceID(id))
	if assert.Error(t, err) {
		assert.Contains(t, err.Error(), "orchestration instance already exists")
	}
>>>>>>> 86338c4c
}<|MERGE_RESOLUTION|>--- conflicted
+++ resolved
@@ -165,69 +165,6 @@
 	_, err = grpcClient.WaitForOrchestrationCompletion(timeoutCtx, id)
 	require.NoError(t, err)
 	time.Sleep(1 * time.Second)
-<<<<<<< HEAD
-=======
-}
-
-func Test_Grpc_Terminate_Recursive(t *testing.T) {
-	delayTime := 4 * time.Second
-	executedActivity := false
-	r := task.NewTaskRegistry()
-	r.AddOrchestratorN("Root", func(ctx *task.OrchestrationContext) (any, error) {
-		tasks := []task.Task{}
-		for i := 0; i < 5; i++ {
-			task := ctx.CallSubOrchestrator("L1")
-			tasks = append(tasks, task)
-		}
-		for _, task := range tasks {
-			task.Await(nil)
-		}
-		return nil, nil
-	})
-	r.AddOrchestratorN("L1", func(ctx *task.OrchestrationContext) (any, error) {
-		ctx.CallSubOrchestrator("L2").Await(nil)
-		return nil, nil
-	})
-	r.AddOrchestratorN("L2", func(ctx *task.OrchestrationContext) (any, error) {
-		ctx.CreateTimer(delayTime).Await(nil)
-		ctx.CallActivity("Fail").Await(nil)
-		return nil, nil
-	})
-	r.AddActivityN("Fail", func(ctx task.ActivityContext) (any, error) {
-		executedActivity = true
-		return nil, errors.New("Failed: Should not have executed the activity")
-	})
-
-	cancelListener := startGrpcListener(t, r)
-	defer cancelListener()
-
-	// Test terminating with and without recursion
-	for _, recurse := range []bool{true, false} {
-		t.Run(fmt.Sprintf("Recurse = %v", recurse), func(t *testing.T) {
-			// Run the orchestration, which will block waiting for external events
-			id, err := grpcClient.ScheduleNewOrchestration(ctx, "Root")
-			require.NoError(t, err)
-
-			// Wait long enough to ensure all orchestrations have started (but not longer than the timer delay)
-			time.Sleep(2 * time.Second)
-
-			// Terminate the root orchestration and mark whether a recursive termination
-			output := fmt.Sprintf("Recursive termination = %v", recurse)
-			opts := []api.TerminateOptions{api.WithOutput(output), api.WithRecursive(recurse)}
-			require.NoError(t, grpcClient.TerminateOrchestration(ctx, id, opts...))
-
-			// Wait for the root orchestration to complete and verify its terminated status
-			metadata, err := grpcClient.WaitForOrchestrationCompletion(ctx, id)
-			require.NoError(t, err)
-			require.Equal(t, protos.OrchestrationStatus_ORCHESTRATION_STATUS_TERMINATED, metadata.RuntimeStatus)
-			require.Equal(t, fmt.Sprintf("\"%s\"", output), metadata.SerializedOutput)
-
-			// Wait longer to ensure that none of the sub-orchestrations continued to the next step
-			// of executing the activity function.
-			time.Sleep(delayTime)
-			assert.NotEqual(t, recurse, executedActivity)
-		})
-	}
 }
 
 func Test_Grpc_ReuseInstanceIDSkip(t *testing.T) {
@@ -365,5 +302,4 @@
 	if assert.Error(t, err) {
 		assert.Contains(t, err.Error(), "orchestration instance already exists")
 	}
->>>>>>> 86338c4c
 }